--- conflicted
+++ resolved
@@ -15,7 +15,6 @@
 
 """Language Model configurations on the T5/C4 dataset. Contributed by NVIDIA."""
 
-import fiddle as fdl
 import math
 from typing import Type, cast
 import fiddle as fdl
@@ -31,9 +30,9 @@
 from praxis import optimizers
 from praxis import pax_fiddle
 from praxis import schedules
+from praxis.layers import activations
 from praxis.layers import glam
 from praxis.layers import gpu_fast_attention
-from praxis.layers import activations
 from praxis.layers import transformers
 
 WeightInit = base_layer.WeightInit
@@ -472,7 +471,115 @@
   HIDDEN_DIMS = 4 * 12288
 
 
-<<<<<<< HEAD
+@experiment_registry.register
+class Llama2_7B(NVIDIA1_3B):
+  NUM_LAYERS = 32
+  MODEL_DIMS = 4096
+  HIDDEN_DIMS = 11008
+  NUM_HEADS = 32
+  DIMS_PER_HEAD = 128
+  MAX_SEQ_LEN = 4096
+
+  PERCORE_BATCH_SIZE = 1
+
+  DCN_MESH_SHAPE = [1, 1, 1]
+  ICI_MESH_SHAPE = [1, 16, 1]
+
+  NUM_KV_HEADS = 32
+
+  def task(self) -> pax_fiddle.Config[tasks_lib.SingleTask]:
+    task_p = super().task()
+    model_p = task_p.model  # pytype: disable=attribute-error  # enable-nested-classes
+
+    stacked_p = model_p.lm_tpl.stacked_transformer_tpl
+    if fdl.get_callable(stacked_p) == transformers.PipelinedTransformer:
+      stacked_p = stacked_p.pipeline_stage
+    if issubclass(
+        fdl.get_callable(stacked_p), transformers.StackedTransformerRepeated
+    ):
+      stacked_p = stacked_p.block
+    transformer_layer_p = stacked_p.transformer_layer_params_tpl
+
+    ## swiGLU activation
+    transformer_layer_p.tr_fflayer_tpl.use_gated_activation = True
+    transformer_layer_p.tr_fflayer_tpl.activation_tpl = pax_fiddle.Config(
+        activations.Swish
+    )
+
+    transformer_layer_p.tr_atten_tpl = pax_fiddle.Config(
+        layers.grouped_query_attention.GroupedQueryAttention
+    )
+    transformer_layer_p.tr_atten_tpl.num_kv_heads = self.NUM_KV_HEADS
+    transformer_layer_p.tr_atten_tpl.rope_min_max_timescales = [1, 10000]
+
+    model_p.lm_tpl.position_emb_tpl = (
+        None  ## use RoPE rather than trainable position embeddings
+    )
+
+    ## RMSNorm
+    transformer_layer_p.ln_tpl = pax_fiddle.Config(layers.RmsNorm)
+    transformer_layer_p.tr_fflayer_tpl.ln_tpl = pax_fiddle.Config(
+        layers.RmsNorm
+    )
+    task_p.model.lm_tpl.final_ln_tpl = pax_fiddle.Config(layers.RmsNorm)
+    transformer_layer_p.ln_tpl.intermediate_dtype = jnp.float32
+    transformer_layer_p.tr_fflayer_tpl.ln_tpl.intermediate_dtype = jnp.float32
+    task_p.model.lm_tpl.final_ln_tpl.intermediate_dtype = jnp.float32
+
+    task_p.train.eval_skip_train = True
+
+    ## set sharding for GQA
+    atten_wp = transformer_layer_p.tr_atten_tpl.weight_split_dims_mapping
+
+    replica_axis = 'replica'
+    data_axis = 'data'
+    mdl_axis = 'mdl'
+    seq_axis = None
+    batch_axes = (replica_axis, data_axis)
+    a_blnh = [batch_axes, seq_axis, mdl_axis, None]
+    w_data_axes = data_axis
+    w_dnh = [w_data_axes, mdl_axis, None]
+
+    atten_wp.dnh = w_dnh
+
+    atten_ap = transformer_layer_p.tr_atten_tpl.activation_split_dims_mapping
+    atten_ap.btd = [a_blnh[0], a_blnh[1], a_blnh[3]]
+    atten_ap.btnh = a_blnh
+    atten_ap.bskh = a_blnh
+
+    return task_p
+
+
+@experiment_registry.register
+class Llama2_13B(Llama2_7B):
+  NUM_LAYERS = 40
+  MODEL_DIMS = 5120
+  HIDDEN_DIMS = 13824
+  NUM_HEADS = 40
+  DIMS_PER_HEAD = 128
+  MAX_SEQ_LEN = 4096
+
+  NUM_KV_HEADS = NUM_HEADS
+
+  ICI_MESH_SHAPE = [1, 16, 1]
+  DCN_MESH_SHAPE = [1, 1, 1]
+
+
+@experiment_registry.register
+class Llama2_70B(Llama2_7B):
+  NUM_LAYERS = 80
+  MODEL_DIMS = 8192
+  HIDDEN_DIMS = 28672
+  NUM_HEADS = 64
+  DIMS_PER_HEAD = 128
+  MAX_SEQ_LEN = 4096
+
+  NUM_KV_HEADS = 8
+
+  ICI_MESH_SHAPE = [1, 16, 1]
+  DCN_MESH_SHAPE = [1, 4, 1]
+
+
 ## 26.8B params
 # fits on 16 A100-80G GPUs
 @experiment_registry.register
@@ -564,106 +671,4 @@
         training_optimized=self.TRAINING_OPTIMIZED_SHARDING,
     )
 
-    return task_p
-=======
-@experiment_registry.register
-class Llama2_7B(NVIDIA1_3B):
-
-  NUM_LAYERS = 32
-  MODEL_DIMS = 4096
-  HIDDEN_DIMS = 11008
-  NUM_HEADS = 32
-  DIMS_PER_HEAD = 128
-  MAX_SEQ_LEN = 4096
-
-  PERCORE_BATCH_SIZE = 1
-
-  DCN_MESH_SHAPE = [1,1,1]
-  ICI_MESH_SHAPE = [1,16,1]
-
-  NUM_KV_HEADS = 32
-
-  def task(self) -> pax_fiddle.Config[tasks_lib.SingleTask]:
-    task_p = super().task()
-    model_p = task_p.model  # pytype: disable=attribute-error  # enable-nested-classes
-
-    stacked_p = model_p.lm_tpl.stacked_transformer_tpl
-    if fdl.get_callable(stacked_p) == transformers.PipelinedTransformer:
-      stacked_p = stacked_p.pipeline_stage
-    if issubclass(
-        fdl.get_callable(stacked_p), transformers.StackedTransformerRepeated
-    ):
-      stacked_p = stacked_p.block
-    transformer_layer_p = stacked_p.transformer_layer_params_tpl
-
-    ## swiGLU activation
-    transformer_layer_p.tr_fflayer_tpl.use_gated_activation = True
-    transformer_layer_p.tr_fflayer_tpl.activation_tpl = pax_fiddle.Config(activations.Swish)
-
-    transformer_layer_p.tr_atten_tpl = pax_fiddle.Config(layers.grouped_query_attention.GroupedQueryAttention)
-    transformer_layer_p.tr_atten_tpl.num_kv_heads = self.NUM_KV_HEADS
-    transformer_layer_p.tr_atten_tpl.rope_min_max_timescales = [1, 10000]
-
-    model_p.lm_tpl.position_emb_tpl = None ## use RoPE rather than trainable position embeddings
-
-    ## RMSNorm
-    transformer_layer_p.ln_tpl = pax_fiddle.Config(layers.RmsNorm)
-    transformer_layer_p.tr_fflayer_tpl.ln_tpl = pax_fiddle.Config(layers.RmsNorm)
-    task_p.model.lm_tpl.final_ln_tpl = pax_fiddle.Config(layers.RmsNorm)
-    transformer_layer_p.ln_tpl.intermediate_dtype = jnp.float32
-    transformer_layer_p.tr_fflayer_tpl.ln_tpl.intermediate_dtype = jnp.float32
-    task_p.model.lm_tpl.final_ln_tpl.intermediate_dtype = jnp.float32
-
-    task_p.train.eval_skip_train = True
-
-    ## set sharding for GQA
-    atten_wp = transformer_layer_p.tr_atten_tpl.weight_split_dims_mapping
-
-    replica_axis = 'replica'
-    data_axis = 'data'
-    mdl_axis = 'mdl'
-    seq_axis = None
-    batch_axes = (replica_axis, data_axis)
-    a_blnh = [batch_axes, seq_axis, mdl_axis, None]
-    w_data_axes = data_axis
-    w_dnh = [w_data_axes, mdl_axis, None]
-
-    atten_wp.dnh = w_dnh
-
-    atten_ap = transformer_layer_p.tr_atten_tpl.activation_split_dims_mapping
-    atten_ap.btd = [a_blnh[0], a_blnh[1], a_blnh[3]]
-    atten_ap.btnh = a_blnh
-    atten_ap.bskh = a_blnh
-
-    return task_p
-
-@experiment_registry.register
-class Llama2_13B(Llama2_7B):
-
-  NUM_LAYERS = 40
-  MODEL_DIMS = 5120
-  HIDDEN_DIMS = 13824
-  NUM_HEADS = 40
-  DIMS_PER_HEAD = 128
-  MAX_SEQ_LEN = 4096
-
-  NUM_KV_HEADS = NUM_HEADS
-
-  ICI_MESH_SHAPE = [1,16,1]
-  DCN_MESH_SHAPE = [1,1,1]
-
-@experiment_registry.register
-class Llama2_70B(Llama2_7B):
-
-  NUM_LAYERS = 80
-  MODEL_DIMS = 8192
-  HIDDEN_DIMS = 28672
-  NUM_HEADS = 64
-  DIMS_PER_HEAD = 128
-  MAX_SEQ_LEN = 4096
-
-  NUM_KV_HEADS = 8
-
-  ICI_MESH_SHAPE = [1,16,1]
-  DCN_MESH_SHAPE = [1,4,1]
->>>>>>> ca5809a3
+    return task_p